--- conflicted
+++ resolved
@@ -270,13 +270,9 @@
 	}
 
 	request := types.NewRenderRequest([]string{target}, int32(from), int32(until))
-<<<<<<< HEAD
 	request.Trace.OutDuration = &app.prometheusMetrics.RenderOutDurationExp
-	bs := backend.Filter(app.backends, request.Targets)
-=======
 	bs := app.filterBackendByTopLevelDomain(request.Targets)
 	bs = backend.Filter(bs, request.Targets)
->>>>>>> 3be0d552
 	metrics, errs := backend.Renders(ctx, bs, request)
 	err = errorsFanIn(ctx, errs, len(bs))
 
